--- conflicted
+++ resolved
@@ -53,13 +53,8 @@
     const cmd = process.platform === 'win32'? 'npm.cmd' : 'npm';
 
     // get the npm prefix (async)
-<<<<<<< HEAD
     return Promise.resolve(npmOptions.prefix || defaultPrefix(npmOptions)).then(prefix => {
-        var fullArgs = [].concat(
-=======
-    return Promise.resolve(npmOptions.prefix || defaultPrefix(npmOptions)).then(function (prefix) {
         const fullArgs = [].concat(
->>>>>>> 6c89bf8c
             args,
             npmOptions.global ? '--global' : [],
             prefix ? `--prefix=${prefix}` : [],
@@ -100,18 +95,13 @@
         options = options || {};
 
         return spawnNpm('ls', options, options.cwd ? {cwd: options.cwd, rejectOnError: false} : {rejectOnError: false})
-<<<<<<< HEAD
             .then(result => {
-                var json = parseJson(result, {
-=======
-            .then(function (result) {
                 const json = parseJson(result, {
->>>>>>> 6c89bf8c
                     command: 'npm ls'
                 });
-                return cint.mapObject(json.dependencies, (name, info) => {
-                    return cint.keyValue(name, info.version);
-                });
+                return cint.mapObject(json.dependencies, (name, info) =>
+                    cint.keyValue(name, info.version)
+                );
             });
     },
 
@@ -144,28 +134,16 @@
             });
     },
 
-<<<<<<< HEAD
-    greatestMajor: function (packageName, currentVersion, pre) {
+    greatestMajor(packageName, currentVersion, pre) {
         return view(packageName, 'versions').then(versions => {
-            var resultVersions = pre ? versions : filterOutPrereleaseVersions(versions);
-=======
-    greatestMajor(packageName, currentVersion, pre) {
-        return view(packageName, 'versions').then(function (versions) {
             const resultVersions = pre ? versions : filterOutPrereleaseVersions(versions);
->>>>>>> 6c89bf8c
             return versionUtil.findGreatestByLevel(resultVersions, currentVersion, 'major');
         });
     },
 
-<<<<<<< HEAD
-    greatestMinor: function (packageName, currentVersion, pre) {
+    greatestMinor(packageName, currentVersion, pre) {
         return view(packageName, 'versions').then(versions => {
-            var resultVersions = pre ? versions : filterOutPrereleaseVersions(versions);
-=======
-    greatestMinor(packageName, currentVersion, pre) {
-        return view(packageName, 'versions').then(function (versions) {
             const resultVersions = pre ? versions : filterOutPrereleaseVersions(versions);
->>>>>>> 6c89bf8c
             return versionUtil.findGreatestByLevel(resultVersions, currentVersion, 'minor');
         });
     }
