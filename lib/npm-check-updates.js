//
// Dependencies
//

var cint = require('cint');
var path = require('path');
var findUp = require('find-up');
var _ = require('lodash');
var Promise = require('bluebird');
var getstdin = require('get-stdin');
var Table = require('cli-table');
var chalk = require('chalk');
var fs = Promise.promisifyAll(require('fs'));
var vm = require('./versionmanager');
var versionUtil = require('./version-util');
var jph = require('json-parse-helpfulerror');

// maps package managers to package file names
var packageFileNames = {
    npm: 'package.json',
    bower: 'bower.json'
};

// maps string levels to numeric levels
var logLevels = {
    silent: 0,
    error: 1,
    minimal: 2,
    warn: 3,
    info: 4,
    verbose: 5,
    silly: 6
};

// time to wait for stdin before printing a warning
var stdinWarningTime = 5000;
var stdinWarningMessage = 'Hmmmmm... this is taking a long time. Your console is telling me to wait for input \non stdin, but maybe that is not what you want.\nTry specifying a package file explicitly with ' + chalk.cyan('--packageFile package.json') + '. \nSee https://github.com/tjunnone/npm-check-updates/issues/136#issuecomment-155721102';

//
// Helper functions
//

function print(options, message, loglevel, method) {

    method = method || 'log';

    // not in json mode
    // not silent
    // not at a loglevel under minimum specified
    if (!options.json && options.loglevel !== 'silent' && (loglevel == null || logLevels[options.loglevel] >= logLevels[loglevel])) {
        console[method](message);
    }
}

function programError(options, message) {
    if (options.cli) {
        print(options, message, null, 'error');
        process.exit(1);
    } else {
        throw new Error(message);
    }
}

function printJson(options, object) {
    if (options.loglevel !== 'silent') {
        console.log(JSON.stringify(object, null, 2));
    }
}

/**
 * Gets the name of the package file based on --packageFile or --packageManager.
 */
function getPackageFileName(options) {
    return options.packageFile ? options.packageFile :
        packageFileNames[options.packageManager];
}

function createDependencyTable() {
    return new Table({
        colAligns: ['left', 'right', 'right', 'right'],
        chars: {
            'top': '',
            'top-mid': '',
            'top-left': '',
            'top-right': '',
            'bottom': '',
            'bottom-mid': '',
            'bottom-left': '',
            'bottom-right': '',
            'left': '',
            'left-mid': '',
            'mid': '',
            'mid-mid': '',
            'right': '',
            'right-mid': '',
            'middle': ''
        }
    });
}

/**
 * @param args.from
 * @param args.to
 * @param options.greatest
 */
function toDependencyTable(options, args) {

    options = options || {};
    var table = createDependencyTable();
    var rows = Object.keys(args.to).map(function (dep) {
        var from = args.from[dep] || '';
        var to = versionUtil.colorizeDiff(args.to[dep] || '', args.from[dep]);
        return [dep, from, '→', to];
    });
    rows.forEach(function (row) {
        table.push(row);
    });
    return table;
}

var readPackageFile = cint.partialAt(fs.readFileAsync, 1, 'utf8');
var writePackageFile = fs.writeFileAsync;

//
// Main functions
//

function analyzeGlobalPackages(options) {

    if (options.global && options.upgrade) {
        programError(options, chalk.cyan('ncu') + ' cannot upgrade global packages. Run ' + chalk.cyan('npm install -g [package]') +
            ' to update a global package');
    }

    print(options, 'Getting installed packages...', 'verbose');

    return vm.getInstalledPackages({
        cwd: options.cwd,
        filter: options.filter,
        global: options.global,
        packageManager: options.packageManager,
        prefix: options.prefix,
        reject: options.reject
    })
        .then(function (globalPackages) {
            print(options, 'globalPackages', 'silly');
            print(options, globalPackages, 'silly');
            print(options, '', 'silly');
            print(options, 'Fetching ' + vm.getVersionTarget(options) + ' versions...', 'verbose');

            return vm.upgradePackageDefinitions(globalPackages, options)
                .spread(function (upgraded, latest) {

                    print(options, latest, 'silly');
<<<<<<< HEAD
=======
                    return printUpgrades(options, {
                        current: globalPackages,
                        upgraded: upgraded,
                        latest: latest
                    });
>>>>>>> daa88aa8

                    if (options.json) {
                        // since global packages do not have a package.json, return the upgraded deps directly (no version range replacements)
                        printJson(options, upgraded);
                    } else {
                        printUpgrades(options, {
                            current: globalPackages,
                            upgraded: upgraded,
                            latest: latest
                        });
                        print(options, '');
                    }
                    return upgraded;
                });
        });
}

function analyzeProjectDependencies(options, pkgData, pkgFile) {

    var pkg;

    try {
        pkg = jph.parse(pkgData);
    } catch (e) {
        programError(options, chalk.red('Invalid package file' + (pkgFile ? ': ' + pkgFile : ' from stdin') + '. Error details:\n' + e.message));
    }

    var current = vm.getCurrentDependencies(pkg, {
        prod: options.prod,
        dev: options.dev,
        optional: options.optional,
        peer: options.peer,
        filter: options.filter,
        reject: options.reject
    });

    print(options, 'Fetching ' + vm.getVersionTarget(options) + ' versions...', 'verbose');

<<<<<<< HEAD
    return vm.upgradePackageDefinitions(current, options).spread(function (upgraded, latest) {

        var output = null;
        var newPkgData = vm.upgradePackageData(pkgData, current, upgraded, latest, options);

        // print
        if (options.json) {
            // use the upgraded dependencies data to generate new package data
            // INVARIANT: we don't need try-catch here because pkgData has already been parsed as valid JSON, and vm.upgradePackageData simply does a find-and-replace on that
            output = options.jsonAll ? jph.parse(newPkgData) :
                options.jsonDeps ?
                    _.pick(jph.parse(newPkgData), 'dependencies', 'devDependencies', 'optionalDependencies') :
                    upgraded;

            printJson(options, output);
        } else {
            printUpgrades(options, {
                current: current,
                upgraded: upgraded,
                latest: latest,
                pkgData: pkgData,
                pkgFile: pkgFile,
                isUpgrade: options.upgrade
            });
        }

        // write

        // TODO: All this is just to get numUpgraded here. This is repeated in printUpgrades.
        var deps = Object.keys(upgraded);
        var satisfied = cint.toObject(deps, function (dep) {
            return cint.keyValue(dep, vm.isSatisfied(latest[dep], current[dep]));
        });
        var isSatisfied = _.propertyOf(satisfied);
        var filteredUpgraded = options.minimal ? cint.filterObject(upgraded, cint.not(isSatisfied)) : upgraded;
        var numUpgraded = Object.keys(filteredUpgraded).length;

        if (pkgFile && numUpgraded > 0) {
            if (options.errorLevel >= 2) {
                programError(options, 'Dependencies not up-to-date');
            } else if (options.upgrade) {
                // short-circuit return in order to wait for write operation, but still return the same output
                return writePackageFile(pkgFile, newPkgData)
                    .then(function () {
                        print(options, '\nUpgraded ' + pkgFile + '\n');
                        return output;
                    });
            } else {
                print(options, '\nRun ' + chalk.cyan('ncu') + ' with ' + chalk.cyan('-u') + ' to upgrade ' + getPackageFileName(options));
            }
        }

        return output;
    });
=======
    return Promise.all([
        current,
        // only search for installed dependencies if a pkgFile is specified
        pkgFile ? vm.getInstalledPackages({
            cwd: options.packageFileDir ? path.dirname(path.resolve(pkgFile)) : null
        }) : Promise.resolve(),
        vm.upgradePackageDefinitions(current, options)
    ])
        .spread(function (current, installed, upgradedAndLatest) {

            var output;
            var newPkgData;

            var upgraded = upgradedAndLatest[0];
            var latest = upgradedAndLatest[1];

            if (options.json) {
                newPkgData = vm.upgradePackageData(pkgData, current, upgraded, latest, options);
                // don't need try-catch here because pkgData has already been parsed as valid JSON, and vm.upgradePackageData simply does a find-and-replace on that
                output = options.jsonAll ? jph.parse(newPkgData) :
                    options.jsonDeps ?
                    // exclude peerDependencies by default
                        _.pick(jph.parse(newPkgData), 'dependencies', 'devDependencies', 'optionalDependencies') :
                        upgraded;

                printJson(options, JSON.stringify(output));
                return output;
            } else {
                return printUpgrades(options, {
                    installed: installed,
                    current: current,
                    upgraded: upgraded,
                    latest: latest,
                    pkgData: pkgData,
                    pkgFile: pkgFile,
                    isUpgrade: options.upgrade
                });
            }
        });
>>>>>>> daa88aa8
}

/**
 * @param args.current
 * @param args.upgraded
 * @param args.latest (optional)
 */
function printUpgrades(options, args) {

    // split the deps into satisfied and unsatisfied to display in two separate tables
    var deps = Object.keys(args.upgraded);
    var satisfied = cint.toObject(deps, function (dep) {
        return cint.keyValue(dep, vm.isSatisfied(args.latest[dep], args.current[dep]));
    });

    var isSatisfied = _.propertyOf(satisfied);
    var upgraded = options.minimal ? cint.filterObject(args.upgraded, cint.not(isSatisfied)) : args.upgraded;
    var numUpgraded = Object.keys(upgraded).length;

    print(options, '');

    // print everything is up-to-date
    if (numUpgraded === 0) {
        var smiley = chalk.green.bold(':)');
        if (options.global) {
            print(options, 'All global packages are up-to-date ' + smiley);
        } else {
            print(options, 'All dependencies match the ' + vm.getVersionTarget(options) + ' package versions ' +
                smiley);
        }
    }

    // print table
    if (numUpgraded > 0) {
        var table = toDependencyTable(options, {
            from: args.current,
            to: upgraded
        }, {
            greatest: options.greatest,
            newest: options.newest
        });
<<<<<<< HEAD
        print(options, table.toString());
    }
=======
        if (!options.upgrade) {
            print(options, (numUnsatisfied > 0 ? '\n' : '') + 'The following dependenc' + (numSatisfied === 1 ? 'y is' : 'ies are') + ' satisfied by ' + (numSatisfied === 1 ? 'its' : 'their') + ' declared version range, but the installed version' + (numSatisfied === 1 ? ' is' : 's are') + ' behind. You can install the latest version' + (numSatisfied === 1 ? '' : 's') + ' without modifying your package file by using ' + chalk.cyan(options.packageManager + ' update') + '. If you want to update the dependenc' + (numSatisfied === 1 ? 'y' : 'ies') + ' in your package file anyway, run ' + chalk.cyan('ncu -a') + '.\n', 'warn');
        }
        print(options, satisfiedTable.toString(), 'warn');
    }

    var numToUpgrade = numUnsatisfied + (options.upgradeAll ? numSatisfied : 0);

    if (args.pkgFile && numToUpgrade > 0) {
        if (options.errorLevel >= 2) {
            programError(options, 'Dependencies not up-to-date');
        } else if (args.isUpgrade) {
            var newPkgData = vm.upgradePackageData(args.pkgData, args.current, args.upgraded, args.latest, options);
            return writePackageFile(args.pkgFile, newPkgData)
                .then(function () {
                    print(options, 'Upgraded ' + args.pkgFile + '\n');
                });
        } else {
            print(options, '\nRun ' + chalk.cyan('ncu') + ' with ' + chalk.cyan(numUnsatisfied > 0 ? '-u' : '-a') + ' to upgrade ' + getPackageFileName(options));
        }
    }

    print(options, '');
    return Promise.resolve();
>>>>>>> daa88aa8
}

//
// Program
//


/** Initializes and consolidates options from the cli. */
function initOptions(options) {

    return _.assign({}, options, {
        filter: options.args.join(' ') || options.filter,
        // convert silent option to loglevel silent
        loglevel: options.silent ? 'silent' : options.loglevel,
        minimal: options.minimal === undefined ? false : options.loglevel,
        // add shortcut for any keys that start with 'json'
        json: _(options)
            .keys()
            .filter(_.partial(_.startsWith, _, 'json', 0))
            .some(_.propertyOf(options))
    });
}

/** Finds the package file and data.
    @returns Promise [pkgFile, pkgData]

Searches as follows:
 --packageData flag
 --packageFile flag
 --stdin
 --findUp
*/
function findPackage(options) {

    var pkgData;
    var pkgFile;
    var stdinTimer;

    print(options, 'Running in local mode...', 'verbose');
    print(options, 'Finding package file data...', 'verbose');

    var pkgFileName = getPackageFileName(options);

    function getPackageDataFromFile(pkgFile, pkgFileName) {
        // exit if no pkgFile to read from fs
        if (pkgFile !== null) {
            // print a message if we are using a descendant package file
            var relPathToPackage = path.resolve(pkgFile);
            if (relPathToPackage !== pkgFileName) {
                print(options, 'Using ' + relPathToPackage);
            }
        } else {
            programError(options, chalk.red('No ' + pkgFileName) + '\n\nPlease add a ' + pkgFileName + ' to the current directory, specify the ' + chalk.cyan('--packageFile') + ' or ' + chalk.cyan('--packageData') + ' options, or pipe a ' + pkgFileName + ' to stdin.');
        }

        return readPackageFile(pkgFile);
    }

    // get the package data from the various input possibilities
    if (options.packageData) {
        pkgData = Promise.resolve(options.packageData);
    } else if (options.packageFile) {
        pkgFile = options.packageFile;
        pkgData = getPackageDataFromFile(pkgFile, pkgFileName);
    } else if (!process.stdin.isTTY) {
        print(options, 'Waiting for package data on stdin...', 'verbose');

        // warn the user after a while if still waiting for stdin
        // this is a way to mitigate #136 where Windows unexpectedly waits for stdin
        stdinTimer = setTimeout(function () {
            console.log(stdinWarningMessage);
        }, stdinWarningTime);

        // clear the warning timer once stdin returns and fallback to scanning pwd if no content from stdin
        pkgData = getstdin().then(function (_pkgData) {
            clearTimeout(stdinTimer);

            var isEmptyStdin = _pkgData.length === 0 || (_pkgData.length === 1 && _pkgData.charCodeAt(0) === 10);
            // if no stdin content fall back to searching for package.json from pwd and up to root
            if (isEmptyStdin) {
                pkgFile = findUp.sync(pkgFileName);
                return getPackageDataFromFile(pkgFile, pkgFileName);
            } else {
                return _pkgData;
            }
        });
    } else {
        // find the closest package starting from the current working directory and going up to the root
        pkgFile = findUp.sync(pkgFileName);
        pkgData = getPackageDataFromFile(pkgFile, pkgFileName);
    }

    return Promise.all([pkgData, pkgFile]);
}

/** main entry point */
function run(opts) {
    var options = opts || {};

    // if not executed on the command-line (i.e. executed as a node module), set some defaults
    if (!options.cli) {
        options = _.defaults({}, options, {
            jsonUpgraded: true,
            loglevel: 'silent',
            packageManager: 'npm',
            args: []
        });
    }

    options = initOptions(options);

<<<<<<< HEAD
    if (options.timeout) {
        var timeoutMs = _.isString(options.timeout) ? parseInt(options.timeout, 10) : options.timeout;
        var timeout = setTimeout(function () {
            programError(options, chalk.red('Exceeded global timeout of ' + timeoutMs + 'ms'));
        }, timeoutMs);
    }

    var pendingAnalysis = options.global ?
        analyzeGlobalPackages(options) :
        findPackage(options).spread(_.partial(analyzeProjectDependencies, options));

    if (timeout) {
        pendingAnalysis = pendingAnalysis.then(function () {
            clearTimeout(timeout);
        });
    }

    return pendingAnalysis;
=======
    return vm.initialize({
        global: options.global,
        packageManager: options.packageManager,
        registry: options.registry
    })
        .then(function () {

            options = initOptions(options);

            if (options.timeout) {
                var timeoutMs = _.isString(options.timeout) ? parseInt(options.timeout, 10) : options.timeout;
                var timeout = setTimeout(function () {
                    programError(options, chalk.red('Exceeded global timeout of ' + timeoutMs + 'ms'));
                }, timeoutMs);
            }

            var pendingAnalysis = options.global ?
                analyzeGlobalPackages(options) :
                findPackage(options).spread(_.partial(analyzeProjectDependencies, options));

            if (timeout) {
                pendingAnalysis = pendingAnalysis.then(function () {
                    clearTimeout(timeout);
                });
            }

            return pendingAnalysis;
        });
>>>>>>> daa88aa8
}

module.exports = _.assign({
    run: run
}, vm);<|MERGE_RESOLUTION|>--- conflicted
+++ resolved
@@ -152,14 +152,6 @@
                 .spread(function (upgraded, latest) {
 
                     print(options, latest, 'silly');
-<<<<<<< HEAD
-=======
-                    return printUpgrades(options, {
-                        current: globalPackages,
-                        upgraded: upgraded,
-                        latest: latest
-                    });
->>>>>>> daa88aa8
 
                     if (options.json) {
                         // since global packages do not have a package.json, return the upgraded deps directly (no version range replacements)
@@ -198,17 +190,15 @@
 
     print(options, 'Fetching ' + vm.getVersionTarget(options) + ' versions...', 'verbose');
 
-<<<<<<< HEAD
     return vm.upgradePackageDefinitions(current, options).spread(function (upgraded, latest) {
-
-        var output = null;
-        var newPkgData = vm.upgradePackageData(pkgData, current, upgraded, latest, options);
 
         // print
         if (options.json) {
+            var newPkgData = vm.upgradePackageData(pkgData, current, upgraded, latest, options);
+
             // use the upgraded dependencies data to generate new package data
             // INVARIANT: we don't need try-catch here because pkgData has already been parsed as valid JSON, and vm.upgradePackageData simply does a find-and-replace on that
-            output = options.jsonAll ? jph.parse(newPkgData) :
+            var output = options.jsonAll ? jph.parse(newPkgData) :
                 options.jsonDeps ?
                     _.pick(jph.parse(newPkgData), 'dependencies', 'devDependencies', 'optionalDependencies') :
                     upgraded;
@@ -253,47 +243,6 @@
 
         return output;
     });
-=======
-    return Promise.all([
-        current,
-        // only search for installed dependencies if a pkgFile is specified
-        pkgFile ? vm.getInstalledPackages({
-            cwd: options.packageFileDir ? path.dirname(path.resolve(pkgFile)) : null
-        }) : Promise.resolve(),
-        vm.upgradePackageDefinitions(current, options)
-    ])
-        .spread(function (current, installed, upgradedAndLatest) {
-
-            var output;
-            var newPkgData;
-
-            var upgraded = upgradedAndLatest[0];
-            var latest = upgradedAndLatest[1];
-
-            if (options.json) {
-                newPkgData = vm.upgradePackageData(pkgData, current, upgraded, latest, options);
-                // don't need try-catch here because pkgData has already been parsed as valid JSON, and vm.upgradePackageData simply does a find-and-replace on that
-                output = options.jsonAll ? jph.parse(newPkgData) :
-                    options.jsonDeps ?
-                    // exclude peerDependencies by default
-                        _.pick(jph.parse(newPkgData), 'dependencies', 'devDependencies', 'optionalDependencies') :
-                        upgraded;
-
-                printJson(options, JSON.stringify(output));
-                return output;
-            } else {
-                return printUpgrades(options, {
-                    installed: installed,
-                    current: current,
-                    upgraded: upgraded,
-                    latest: latest,
-                    pkgData: pkgData,
-                    pkgFile: pkgFile,
-                    isUpgrade: options.upgrade
-                });
-            }
-        });
->>>>>>> daa88aa8
 }
 
 /**
@@ -335,35 +284,8 @@
             greatest: options.greatest,
             newest: options.newest
         });
-<<<<<<< HEAD
         print(options, table.toString());
     }
-=======
-        if (!options.upgrade) {
-            print(options, (numUnsatisfied > 0 ? '\n' : '') + 'The following dependenc' + (numSatisfied === 1 ? 'y is' : 'ies are') + ' satisfied by ' + (numSatisfied === 1 ? 'its' : 'their') + ' declared version range, but the installed version' + (numSatisfied === 1 ? ' is' : 's are') + ' behind. You can install the latest version' + (numSatisfied === 1 ? '' : 's') + ' without modifying your package file by using ' + chalk.cyan(options.packageManager + ' update') + '. If you want to update the dependenc' + (numSatisfied === 1 ? 'y' : 'ies') + ' in your package file anyway, run ' + chalk.cyan('ncu -a') + '.\n', 'warn');
-        }
-        print(options, satisfiedTable.toString(), 'warn');
-    }
-
-    var numToUpgrade = numUnsatisfied + (options.upgradeAll ? numSatisfied : 0);
-
-    if (args.pkgFile && numToUpgrade > 0) {
-        if (options.errorLevel >= 2) {
-            programError(options, 'Dependencies not up-to-date');
-        } else if (args.isUpgrade) {
-            var newPkgData = vm.upgradePackageData(args.pkgData, args.current, args.upgraded, args.latest, options);
-            return writePackageFile(args.pkgFile, newPkgData)
-                .then(function () {
-                    print(options, 'Upgraded ' + args.pkgFile + '\n');
-                });
-        } else {
-            print(options, '\nRun ' + chalk.cyan('ncu') + ' with ' + chalk.cyan(numUnsatisfied > 0 ? '-u' : '-a') + ' to upgrade ' + getPackageFileName(options));
-        }
-    }
-
-    print(options, '');
-    return Promise.resolve();
->>>>>>> daa88aa8
 }
 
 //
@@ -475,7 +397,6 @@
 
     options = initOptions(options);
 
-<<<<<<< HEAD
     if (options.timeout) {
         var timeoutMs = _.isString(options.timeout) ? parseInt(options.timeout, 10) : options.timeout;
         var timeout = setTimeout(function () {
@@ -494,36 +415,6 @@
     }
 
     return pendingAnalysis;
-=======
-    return vm.initialize({
-        global: options.global,
-        packageManager: options.packageManager,
-        registry: options.registry
-    })
-        .then(function () {
-
-            options = initOptions(options);
-
-            if (options.timeout) {
-                var timeoutMs = _.isString(options.timeout) ? parseInt(options.timeout, 10) : options.timeout;
-                var timeout = setTimeout(function () {
-                    programError(options, chalk.red('Exceeded global timeout of ' + timeoutMs + 'ms'));
-                }, timeoutMs);
-            }
-
-            var pendingAnalysis = options.global ?
-                analyzeGlobalPackages(options) :
-                findPackage(options).spread(_.partial(analyzeProjectDependencies, options));
-
-            if (timeout) {
-                pendingAnalysis = pendingAnalysis.then(function () {
-                    clearTimeout(timeout);
-                });
-            }
-
-            return pendingAnalysis;
-        });
->>>>>>> daa88aa8
 }
 
 module.exports = _.assign({
