--- conflicted
+++ resolved
@@ -412,13 +412,8 @@
 /**
  * Get the latest or greatest versions from the NPM repository based on the version target.
  *
-<<<<<<< HEAD
- * @param packageMap   An object whose keys are package name and values are current versions
- * @param [options={}] Options. Default: { target: 'latest' }. You may also specify { target: 'greatest' }
-=======
  * @param packageMap   An object whose keys are package name and values are current versions. May include npm aliases, i.e. { "package": "npm:other-package@1.0.0" }
- * @param [options={}] Options. Default: { versionTarget: 'latest' }. You may also specify { versionTarget: 'greatest' }
->>>>>>> 5e4aff49
+ * @param [options={}] Options. Default: { target: 'latest' }.
  * @returns Promised {packageName: version} collection
  */
 function queryVersions(packageMap, options = {}) {
