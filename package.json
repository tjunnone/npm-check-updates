--- conflicted
+++ resolved
@@ -83,13 +83,8 @@
     "eslint-plugin-jsdoc": "^30.7.5",
     "eslint-plugin-node": "^11.1.0",
     "eslint-plugin-promise": "^4.2.1",
-<<<<<<< HEAD
     "eslint-plugin-standard": "^4.0.2",
-    "mocha": "^8.1.3",
-=======
-    "eslint-plugin-standard": "^4.0.1",
     "mocha": "^8.2.0",
->>>>>>> a0580e63
     "nyc": "^15.1.0",
     "should": "^13.2.3",
     "tmp": "0.2.1"
