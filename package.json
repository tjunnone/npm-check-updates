--- conflicted
+++ resolved
@@ -59,10 +59,6 @@
     "node-alias": "^1.0.4",
     "npm": "^3.10.6",
     "npmi": "^2.0.1",
-<<<<<<< HEAD
-    "require-dir": "^0.3.2",
-=======
->>>>>>> cf41848d
     "semver": "^5.3.0",
     "semver-utils": "^1.1.1",
     "snyk": "^1.25.1",
