[![npm](https://badge.fury.io/js/npm-check-updates.svg)](http://badge.fury.io/js/npm-check-updates)
[![Build Status](https://travis-ci.org/tjunnone/npm-check-updates.svg?branch=master)](https://travis-ci.org/tjunnone/npm-check-updates)
![npm (@next)](https://img.shields.io/npm/v/npm-check-updates/next.svg)

npm-check-updates allows you to upgrade your package.json dependencies to the latest versions, regardless of existing version constraints.

npm-check-updates maintains your existing semantic versioning *policies*, i.e., it will upgrade your `"express": "^4.0.0"` dependency to `"express": "^5.0.0"` (which npm will).

![npm-check-updates-screenshot](https://cloud.githubusercontent.com/assets/750276/8864534/0788a4d8-3171-11e5-9881-8f7dcf634d14.png)

![Question](http://www.virginmobileusa.com/_img/2012/icon-questionmark-small.gif) Having issues? Check out [known issues](#known-issues) first. Then check the [issues page](https://github.com/tjunnone/npm-check-updates/issues).

Installation
--------------

```sh
npm install -g npm-check-updates
```

Usage
--------------
Show any new dependencies for the project in the current directory:

```sh
$ ncu

 express           4.12.x  →   4.13.x
 multer            ^0.1.8  →   ^1.0.1
 react-bootstrap  ^0.22.6  →  ^0.24.0
 react-a11y        ^0.1.1  →   ^0.2.6
 webpack          ~1.9.10  →  ~1.10.5

Run with -u to upgrade your package.json
```

Upgrade a project's package file:

> **Make sure your package file is in version control and all changes have been committed. This *will* overwrite your package file.**

```sh
$ ncu -u

 express           4.12.x  →   4.13.x

package.json upgraded
```

Works with bower:
```sh
$ ncu -m bower     # will use bower.json and check versions in bower
```

You can include or exclude specific packages using the `--filter` and `--reject` options. They accept strings, comma-delimited lists, or regular expressions:

```sh
# match mocha and should packages exactly
$ ncu mocha             # shorthand for ncu -f mocha (or --filter)
$ ncu one, two, three

# exclude packages
$ ncu -x nodemon        # shorthand for ncu --reject nodemon

# match packages that start with "gulp-" using regex
$ ncu '/^gulp-.*$/'

# match packages that do not start with "gulp-". Note: single quotes are required
# here to avoid inadvertent bash parsing
$ ncu '/^(?!gulp-).*$/'
```

Options
--------------
    -f, --filter             include only package names matching the given string,
                             comma-delimited list, or regex
    -g, --global             check global packages instead of in the current project
    -h, --help               output usage information
    -m, --packageManager     npm or bower (default: npm)
    -r, --registry           specify third-party NPM registry
    -u, --upgrade            overwrite package file
    -x, --reject             exclude packages matching the given string, comma-
                             delimited list, or regex
    -V, --version            output the version number

Advanced Options
--------------

Do not use these unless you know what you are doing! Not needed for typical usage.

    -d, --dev                check only devDependencies
    -e, --error-level        set the error-level. 1: exits with error code 0 if no
                             errors occur. 2: exits with error code 0 if no
                             packages need updating (useful for continuous
                             integration)
    -j, --jsonAll            output new package file instead of human-readable
                             message
    --jsonUpgraded           output upgraded dependencies in json
    -l, --loglevel           what level of logs to report: silent, error, warn,
                             info, verbose, silly (default: warn)
<<<<<<< HEAD
    --minimal                do not upgrade newer versions that are already 
                             satisfied by the version range according to semver.
    -n, --newest             find the newest published versions available instead 
                             of the latest stable versions
    -o, --optional           check only optionalDependencies
=======
    -p, --prod               check only dependencies (not devDependencies)
>>>>>>> daa88aa8
    --packageData            include stringified package file (use stdin instead)
    --packageFile            package file location (default: ./package.json)
    --packageFileDir         use same directory as packageFile to compare against
                             installed modules. See #201.
<<<<<<< HEAD
=======
    --configFilePath         rc config file path (default: ./)
    --configFileName         rc config file name (default: .ncurc.{json,yml,js})                             
    -n, --newest             find the newest published versions available instead
                             of the latest stable versions
    -o, --optional           check only optionalDependencies
    --peer                   check only peerDependencies
>>>>>>> daa88aa8
    -s, --silent             don't output anything (--loglevel silent)
    --semverLevel            find the highest version within "major" or "minor"
    -t, --greatest           find the highest versions available instead of the
                             latest stable versions
    --removeRange            remove version ranges from the final package version
    --timeout                a global timeout in ms
    --pre                    include prereleases

Configuration Files
--------------
Use a `.ncurc.{json,yml,js}` file to specify configuration information.
You can specify file name and path using `--configFileName` and `--configFilePath`
command line options.

For example, `.ncurc.json`:

```json
{
  "upgrade": true, 
  "filter": "express"
}
```

Integration
--------------
The tool allows integration with 3rd party code:

```js
const ncu = require('npm-check-updates');

ncu.run({
    // Any command-line option can be specified here.
    // These are set by default:
    jsonUpgraded: true,
    packageManager: true,
    silent: true
}).then((upgraded) => {
    console.log('dependencies to upgrade:', upgraded);
});
```

How dependency updates are determined
--------------

- Direct dependencies will be increased to the latest stable version:
  - `2.0.1` → `2.2.0`
  - `1.2` → `1.3`
  - `0.1.0` → `1.0.1`
  - with `--semverLevel major`
    - `0.1.0` → `0.2.1`
  - with `--semverLevel minor`
    - `0.1.0` → `0.1.2`
-  Semantic versioning policies for levels are maintained while satisfying the latest version:
  - `^1.2.0` → `^2.0.0`
  - `1.x` → `2.x`
- "Any version" is maintained:
  - `*` → `*`
- "Greater than" is maintained:
  - `>0.2.0` → `>0.3.0`
- Closed ranges are replaced with a wildcard:
  - `1.0.0 < 2.0.0` → `^3.0.0`

<<<<<<< HEAD
=======
Why is it not updating ^1.0.0 to ^1.0.1 when 1.0.1 is the latest?
--------------
`^1.0.0` is a *range* that will includes all non-major updates. If you run `npm update`, it will install `1.0.1` without changing the dependency listed in your package file. You don't need to update your package file if the latest version is satisfied by the specified dependency range. If you *really* want to upgrade your package file (even though it's not necessary), you can run `ncu --upgradeAll`.

>>>>>>> daa88aa8
Docker
------

Docker volumes can be used to easily update a package:

```bash
docker run -it --rm -v $(pwd)/package.json:/app/package.json creack/ncu -u -a
```

Known Issues
--------------

Below you will find the most common known issues. Otherwise search the [issues page](https://github.com/tjunnone/npm-check-updates/issues).

- `no such file or directory, rename`. `ncu` is awaiting a major version upgrade for it to be compatible with the latest version of `npm`. See [#420](https://github.com/tjunnone/npm-check-updates/issues/420). TLDR; `npm uninstall -g npm-check-updates && npm install -g npm-check-updates@next`

- `Cannot find module 'X'`. Cannot reproduce. TLDR; Seems to be fixed by fresh installs of node and npm. See [#144](https://github.com/tjunnone/npm-check-updates/issues/144#issuecomment-148499121).

- Windows: If npm-check-updates hangs, run `ncu --loglevel verbose` to see if it is waiting for stdin. If so, try setting the package file explicitly: `ncu -g --packageFile package.json`. See [#136](https://github.com/tjunnone/npm-check-updates/issues/136#issuecomment-155721102).

Development Notes
--------------

Running `ncu` on `ncu` itself is admittedly appealing, but the following dependencies should *not* be upgraded as they have breaking changes that are currently untenable to fix. This is internal to npm-check-updates. You are welcome to use and upgrade these dependencies in your project.

- `"find-up": "1.1.2"`
- `"chai": "^3.5.0"`
- `"chai-as-promised": "^6.0.0"`


Problems?
--------------

Please [file an issue](https://github.com/tjunnone/npm-check-updates/issues)! But always [search existing issues](https://github.com/tjunnone/npm-check-updates/issues?utf8=%E2%9C%93&q=is%3Aissue) first!<|MERGE_RESOLUTION|>--- conflicted
+++ resolved
@@ -86,6 +86,8 @@
 
 Do not use these unless you know what you are doing! Not needed for typical usage.
 
+    --configFilePath         rc config file path (default: ./)
+    --configFileName         rc config file name (default: .ncurc.{json,yml,js})                             
     -d, --dev                check only devDependencies
     -e, --error-level        set the error-level. 1: exits with error code 0 if no
                              errors occur. 2: exits with error code 0 if no
@@ -96,35 +98,24 @@
     --jsonUpgraded           output upgraded dependencies in json
     -l, --loglevel           what level of logs to report: silent, error, warn,
                              info, verbose, silly (default: warn)
-<<<<<<< HEAD
     --minimal                do not upgrade newer versions that are already 
                              satisfied by the version range according to semver.
     -n, --newest             find the newest published versions available instead 
                              of the latest stable versions
     -o, --optional           check only optionalDependencies
-=======
     -p, --prod               check only dependencies (not devDependencies)
->>>>>>> daa88aa8
+    --peer                   check only peerDependencies
     --packageData            include stringified package file (use stdin instead)
     --packageFile            package file location (default: ./package.json)
     --packageFileDir         use same directory as packageFile to compare against
                              installed modules. See #201.
-<<<<<<< HEAD
-=======
-    --configFilePath         rc config file path (default: ./)
-    --configFileName         rc config file name (default: .ncurc.{json,yml,js})                             
-    -n, --newest             find the newest published versions available instead
-                             of the latest stable versions
-    -o, --optional           check only optionalDependencies
-    --peer                   check only peerDependencies
->>>>>>> daa88aa8
+    --pre                    include prereleases
     -s, --silent             don't output anything (--loglevel silent)
     --semverLevel            find the highest version within "major" or "minor"
     -t, --greatest           find the highest versions available instead of the
                              latest stable versions
     --removeRange            remove version ranges from the final package version
     --timeout                a global timeout in ms
-    --pre                    include prereleases
 
 Configuration Files
 --------------
@@ -180,13 +171,6 @@
 - Closed ranges are replaced with a wildcard:
   - `1.0.0 < 2.0.0` → `^3.0.0`
 
-<<<<<<< HEAD
-=======
-Why is it not updating ^1.0.0 to ^1.0.1 when 1.0.1 is the latest?
---------------
-`^1.0.0` is a *range* that will includes all non-major updates. If you run `npm update`, it will install `1.0.1` without changing the dependency listed in your package file. You don't need to update your package file if the latest version is satisfied by the specified dependency range. If you *really* want to upgrade your package file (even though it's not necessary), you can run `ncu --upgradeAll`.
-
->>>>>>> daa88aa8
 Docker
 ------
 
