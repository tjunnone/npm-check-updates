--- conflicted
+++ resolved
@@ -80,60 +80,6 @@
 ## Options
 
 ```text
-<<<<<<< HEAD
---concurrency            max number of concurrent HTTP requests to npm registry
-                         (default: 8)
---configFilePath         rc config file path (default: directory of
-                         `packageFile` or ./ otherwise)
---configFileName         rc config file name (default: .ncurc.{json,yml,js}) --cwd
-                         Used as current working directory for `spawn` in npm listing
---dep                    check only a specific section(s) of dependencies:
-                         prod|dev|peer|optional|bundle (comma-delimited)
---engines-node           include only packages that satisfy engines.node as
-                         specified in the package file
--e, --error-level        set the error-level. 1: exits with error code 0 if no
-                         errors occur. 2: exits with error code 0 if no
-                         packages need updating (useful for continuous
-                         integration)
--f, --filter             include only package names matching the given string,
-                         comma-or-space-delimited list, or /regex/
--g, --global             check global packages instead of in the current project
--i, --interactive        Enable interactive prompts for each dependency;
-                         Implies -u unless one of the json options are set
--j, --jsonAll            output new package file instead of human-readable
-                         message
---jsonDeps               returns output like `jsonAll` but only lists
-                         `dependencies`, `devDependencies`, and
-                         `optionalDependencies` of the new package data.
---jsonUpgraded           output upgraded dependencies in json
--l, --loglevel           what level of logs to report: silent, error, warn,
-                         info, verbose, silly (default: warn)
--m, --minimal            do not upgrade to newer versions that are already
-                         satisfied by the existing version range (v2 behavior).
--n, --newest             find the newest published versions available instead
-                         of the latest stable versions
--o, --ownerChanged       check if the package owner changed between current
-                         and next version.
--p, --packageManager     npm (default: npm)
---packageData            include stringified package file (use stdin instead)
---packageFile            package file location (default: ./package.json)
---pre                    include -alpha, -beta, -rc. (default: 0; default
-                         with --newest and --greatest: 1)
---prefix                 Used as current working directory in npm
--r, --registry           specify third-party NPM registry
---removeRange            remove version ranges from the final package version
--s, --silent             don't output anything (--loglevel silent)
---semverLevel            find the highest version within "major" or "minor"
--t, --greatest           find the highest versions available instead of the
-                         latest stable versions
---timeout                a global timeout in milliseconds. (default: no global
-                         timeout and 30 seconds per npm-registery-fetch)
--u, --upgrade            overwrite package file
--v, --version            get version
--V                       get version
--x, --reject             exclude packages matching the given string, comma-
-                         delimited list, or regex
-=======
 --concurrency <n>            Max number of concurrent HTTP requests to
                              registry. (default: 8)
 --configFilePath <path>      Directory of .ncurc config file (default:
@@ -170,6 +116,8 @@
                              satisfied by the version range according to
                              semver.
 -n, --newest                 DEPRECATED. Renamed to "--target newest".
+-o, --ownerChanged           Check if the package owner changed between current
+                             and next version.
 -p, --packageManager <name>  npm, yarn (default: "npm")
 --packageData                Include stringified package file (you can also
                              send to stdin).
@@ -193,7 +141,6 @@
                              comma-or-space-delimited list, or /regex/.
 -V, --version                output the version number
 -h, --help                   display help for command
->>>>>>> 6b552740
 ```
 
 ## How dependency updates are determined
